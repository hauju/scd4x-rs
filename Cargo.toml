[package]
name = "scd4x"
version = "0.4.0"
authors = ["Hauke Jung <hauke.jung@outlook.de>"]
documentation = "https://docs.rs/scd4x"
repository = "https://github.com/hauju/scd4x-rs.git"
license = "MIT OR Apache-2.0"
description = "Rust driver for the Sensirion SCD4x series. Carbon Dioxide / Temperature / Humidity sensors."
keywords = ["scd40", "scd41", "sensirion", "driver", "embedded-hal-driver"]
categories = ["embedded", "no-std"]
readme = "README.md"
edition = "2021"
default-run = "scd4x-util"

[features]
scd41 = []
util = [ "dep:structopt", "dep:simplelog", "dep:humantime", "dep:linux-embedded-hal", "dep:anyhow" ]
embedded-hal-async = [ "dep:embedded-hal-async", "sensirion-i2c/embedded-hal-async"]
default = []
thiserror = [ "dep:thiserror", "std" ]
std = []

[dependencies]
sensirion-i2c = "0.4.0"
embedded-hal = "1.0.0"
embedded-hal-async = { version = "1.0.0", optional = true }

log = { version = "0.4.16", default_features = false }
defmt = { version = "0.3.0", optional = true }
<<<<<<< HEAD
thiserror = { version = "1.0.65", optional = true }
anyhow = { version = "1.0.56", optional = true, default_features = false }
=======
anyhow = { version = "1.0.56", optional = true, default-features = false }
>>>>>>> b9b0cb77

structopt = { version = "0.3.26", optional = true }
linux-embedded-hal = { version = "0.4.0", optional = true }
simplelog = { version = "0.12.0", optional = true }
humantime = { version = "2.1.0", optional = true }


[dev-dependencies]
linux-embedded-hal = "0.4.0"
embedded-hal-mock = "0.11.1"

[[bin]]
name = "scd4x-util"
path = "bin/main.rs"
required-features = ["util"]<|MERGE_RESOLUTION|>--- conflicted
+++ resolved
@@ -27,12 +27,9 @@
 
 log = { version = "0.4.16", default_features = false }
 defmt = { version = "0.3.0", optional = true }
-<<<<<<< HEAD
 thiserror = { version = "1.0.65", optional = true }
 anyhow = { version = "1.0.56", optional = true, default_features = false }
-=======
-anyhow = { version = "1.0.56", optional = true, default-features = false }
->>>>>>> b9b0cb77
+
 
 structopt = { version = "0.3.26", optional = true }
 linux-embedded-hal = { version = "0.4.0", optional = true }
