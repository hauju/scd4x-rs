use embedded_hal as hal;
use hal::delay::DelayNs;
use hal::i2c::I2c;

use crate::commands::Command;
use crate::error::Error;
use crate::types::{RawSensorData, SensorData};
use sensirion_i2c::{crc8, i2c};

const SCD4X_I2C_ADDRESS: u8 = 0x62;

#[cfg(feature = "embedded-hal-async")]
mod async_impl;
#[cfg(feature = "embedded-hal-async")]
pub use async_impl::Scd4xAsync;

/// SCD4X sensor instance. Use related methods to take measurements.
#[derive(Debug, Default)]
pub struct Scd4x<I2C, D> {
    i2c: I2C,
    delay: D,
    is_running: bool,
}

impl<I2C, D, E> Scd4x<I2C, D>
where
    I2C: I2c<Error = E>,
    D: DelayNs,
{
    pub fn new(i2c: I2C, delay: D) -> Self {
        Scd4x {
            i2c,
            delay,
            is_running: false,
        }
    }

    pub fn destroy(self) -> I2C {
        self.i2c
    }

    /// Start periodic measurement, signal update interval is 5 seconds.
    /// This command is only available in idle mode.
    pub fn start_periodic_measurement(&mut self) -> Result<(), Error<E>> {
        self.write_command(Command::StartPeriodicMeasurement)?;
        self.is_running = true;
        Ok(())
    }

    /// Stop periodic measurement and return to idle mode for sensor configuration or to safe energy.
    /// This command is only available in measurement mode.
    pub fn stop_periodic_measurement(&mut self) -> Result<(), Error<E>> {
        self.write_command(Command::StopPeriodicMeasurement)?;
        self.is_running = false;
        Ok(())
    }

    /// Read raw sensor data
    pub fn sensor_output(&mut self) -> Result<RawSensorData, Error<E>> {
        let mut buf = [0; 9];
        self.delayed_read_cmd(Command::ReadMeasurement, &mut buf)?;

        Ok(RawSensorData::from_bytes(buf))
    }

    /// Read converted sensor data
    pub fn measurement(&mut self) -> Result<SensorData, Error<E>> {
<<<<<<< HEAD
        let mut buf = [0; 9];
        self.delayed_read_cmd(Command::ReadMeasurement, &mut buf)?;

        // buf[2], buf[5], buf[8] is CRC bytes and not used
        let co2 = u16::from_be_bytes([buf[0], buf[1]]);
        let temperature = u16::from_be_bytes([buf[3], buf[4]]);
        let humidity = u16::from_be_bytes([buf[6], buf[7]]);

        Ok(SensorData {
            co2,
            temperature: (temperature as f32 * 175_f32) / (u16::MAX as f32) - 45_f32,
            humidity: (humidity as f32 * 100_f32) / (u16::MAX as f32),
        })
=======
        let raw = self.sensor_output()?;
        Ok(SensorData::from_raw(raw))
>>>>>>> 24e68b45
    }

    /// Get sensor temperature offset
    pub fn temperature_offset(&mut self) -> Result<f32, Error<E>> {
        let mut buf = [0; 3];
        self.delayed_read_cmd(Command::GetTemperatureOffset, &mut buf)?;

<<<<<<< HEAD
        let raw_offset = u16::from_be_bytes([buf[0], buf[1]]);
        let offset = (raw_offset as f32 * 175_f32) / (u16::MAX as f32);
        Ok(offset)
=======
        Ok(temp_offset_from_bytes(buf))
>>>>>>> 24e68b45
    }

    /// Set sensor temperature offset
    pub fn set_temperature_offset(&mut self, offset: f32) -> Result<(), Error<E>> {
<<<<<<< HEAD
        let t_offset = (((offset * (u16::MAX as f32)) / 175_f32) as i32) as u16;
=======
        let t_offset = temp_offset_to_u16(offset);
>>>>>>> 24e68b45
        self.write_command_with_data(Command::SetTemperatureOffset, t_offset)?;
        Ok(())
    }

    /// Get sensor altitude in meters above sea level.
    pub fn altitude(&mut self) -> Result<u16, Error<E>> {
        let mut buf = [0; 3];
        self.delayed_read_cmd(Command::GetSensorAltitude, &mut buf)?;
        let altitude = u16::from_be_bytes([buf[0], buf[1]]);
        Ok(altitude)
    }

    /// Set sensor altitude in meters above sea level.
    pub fn set_altitude(&mut self, altitude: u16) -> Result<(), Error<E>> {
        self.write_command_with_data(Command::SetSensorAltitude, altitude)?;
        Ok(())
    }

    /// Set ambient pressure to enable continuous pressure compensation
    pub fn set_ambient_pressure(&mut self, pressure_hpa: u16) -> Result<(), Error<E>> {
        self.write_command_with_data(Command::SetAmbientPressure, pressure_hpa)?;
        Ok(())
    }

    /// Perform forced recalibration
    pub fn forced_recalibration(&mut self, target_co2_concentration: u16) -> Result<u16, Error<E>> {
        let frc_correction = self.delayed_read_cmd_with_data(
            Command::PerformForcedRecalibration,
            target_co2_concentration,
        )?;
        check_frc_correction(frc_correction)
    }

    /// Get the status of automatic self-calibration
    pub fn automatic_self_calibration(&mut self) -> Result<bool, Error<E>> {
        let mut buf = [0; 3];
        self.delayed_read_cmd(Command::GetAutomaticSelfCalibrationEnabled, &mut buf)?;
        let status = u16::from_be_bytes([buf[0], buf[1]]) != 0;
        Ok(status)
    }

    /// Enable or disable automatic self-calibration
    pub fn set_automatic_self_calibration(&mut self, enabled: bool) -> Result<(), Error<E>> {
        self.write_command_with_data(Command::SetAutomaticSelfCalibrationEnabled, enabled as u16)?;
        Ok(())
    }

    /// Start low power periodic measurements
    pub fn start_low_power_periodic_measurements(&mut self) -> Result<(), Error<E>> {
        self.write_command(Command::StartLowPowerPeriodicMeasurement)?;
        Ok(())
    }

    /// Check whether new measurement data is available for read-out.
    pub fn data_ready_status(&mut self) -> Result<bool, Error<E>> {
        let mut buf = [0; 3];
        self.delayed_read_cmd(Command::GetDataReadyStatus, &mut buf)?;
        let status = u16::from_be_bytes([buf[0], buf[1]]);

        // 7FF is the last 11 bytes. If they are all zeroes, then data isn't ready.
        let ready = (status & 0x7FF) != 0;
        Ok(ready)
    }

    /// Save settings to non-volatile memory
    pub fn persist_settings(&mut self) -> Result<(), Error<E>> {
        self.write_command(Command::PersistSettings)?;
        Ok(())
    }

    /// Get 48-bit serial number
    pub fn serial_number(&mut self) -> Result<u64, Error<E>> {
        let mut buf = [0; 9];
        self.delayed_read_cmd(Command::GetSerialNumber, &mut buf)?;

        Ok(serial_number_from_bytes(buf))
    }

    ///  End-of-line test to confirm sensor functionality.
    pub fn self_test_is_ok(&mut self) -> Result<bool, Error<E>> {
        let mut buf = [0; 3];
        self.delayed_read_cmd(Command::PerformSelfTest, &mut buf)?;

        let status = u16::from_be_bytes([buf[0], buf[1]]) == 0;
        Ok(status)
    }

    /// Initiates the reset of all configurations stored in the EEPROM and erases the FRC and ASC algorithm history.
    pub fn factory_reset(&mut self) -> Result<(), Error<E>> {
        self.write_command(Command::PerformFactoryReset)?;
        Ok(())
    }

    /// The reinit command reinitializes the sensor by reloading user settings from EEPROM.
    pub fn reinit(&mut self) -> Result<(), Error<E>> {
        self.write_command(Command::Reinit)?;
        Ok(())
    }

    /// On-demand measurement of CO₂ concentration, relative humidity and temperature.
    /// The sensor output is read with the measurement method.
    /// Takes around 5 seconds to complete
    #[cfg(feature = "scd41")]
    pub fn measure_single_shot(&mut self) -> Result<(), Error<E>> {
        self.write_command(Command::MeasureSingleShot)?;
        Ok(())
    }

    /// On-demand measurement of CO₂ concentration, relative humidity and temperature.
    /// The sensor output is read with the measurement method.
    /// Completes immediately, but the measurement can only be read after 5 seconds.
    #[cfg(feature = "scd41")]
    pub fn measure_single_shot_non_blocking(&mut self) -> Result<(), Error<E>> {
        self.write_command(Command::MeasureSingleShotNonBlocking)?;
        Ok(())
    }

    /// On-demand measurement of relative humidity and temperature only.
    #[cfg(feature = "scd41")]
    pub fn measure_single_shot_rht(&mut self) -> Result<(), Error<E>> {
        self.write_command(Command::MeasureSingleShotRhtOnly)?;
        Ok(())
    }

    /// Put the sensor from idle to sleep mode to reduce current consumption.
    #[cfg(feature = "scd41")]
    pub fn power_down(&mut self) -> Result<(), Error<E>> {
        self.write_command(Command::PowerDown)?;
        Ok(())
    }

    /// Wake up sensor from sleep mode to idle mode.
    #[cfg(feature = "scd41")]
    pub fn wake_up(&mut self) {
        // Sensor does not acknowledge the wake-up call, error is ignored
        self.write_command(Command::WakeUp).ok();
    }

    /// Command for reading values from the sensor
    fn delayed_read_cmd(&mut self, cmd: Command, data: &mut [u8]) -> Result<(), Error<E>> {
        self.write_command(cmd)?;
        i2c::read_words_with_crc(&mut self.i2c, SCD4X_I2C_ADDRESS, data)?;
        Ok(())
    }

    /// Send command with parameter, takes response
    fn delayed_read_cmd_with_data(&mut self, cmd: Command, data: u16) -> Result<u16, Error<E>> {
        self.write_command_with_data(cmd, data)?;
        let mut buf = [0; 3];
        i2c::read_words_with_crc(&mut self.i2c, SCD4X_I2C_ADDRESS, &mut buf)?;

        Ok(u16::from_be_bytes([buf[0], buf[1]]))
    }

    /// Writes commands without additional arguments.
    fn write_command(&mut self, cmd: Command) -> Result<(), Error<E>> {
        let (command, delay, allowed_if_running) = cmd.as_tuple();
        if !allowed_if_running && self.is_running {
            return Err(Error::NotAllowed);
        }
        i2c::write_command_u16(&mut self.i2c, SCD4X_I2C_ADDRESS, command).map_err(Error::I2c)?;
        self.delay.delay_ms(delay);
        Ok(())
    }

    /// Sets sensor internal parameter
    fn write_command_with_data(&mut self, cmd: Command, data: u16) -> Result<(), Error<E>> {
        let (command, delay, allowed_if_running) = cmd.as_tuple();
        if !allowed_if_running && self.is_running {
            return Err(Error::NotAllowed);
        }
        let buf = encode_cmd_with_data(command, data);

        self.i2c
            .write(SCD4X_I2C_ADDRESS, &buf)
            .map_err(Error::I2c)?;
        self.delay.delay_ms(delay);
        Ok(())
    }
}

impl RawSensorData {
    fn from_bytes(buf: [u8; 9]) -> Self {
        // buf[2], buf[5], buf[8] is CRC bytes and not used
        let co2 = u16::from_be_bytes([buf[0], buf[1]]);
        let temperature = u16::from_be_bytes([buf[3], buf[4]]);
        let humidity = u16::from_be_bytes([buf[6], buf[7]]);
        Self {
            co2,
            temperature,
            humidity,
        }
    }
}

impl SensorData {
    fn from_raw(raw: RawSensorData) -> Self {
        let RawSensorData {
            co2,
            temperature,
            humidity,
        } = raw;
        SensorData {
            co2,
            temperature: temperature as f32 * 175_f32 / 65536_f32 - 45_f32,
            humidity: humidity as f32 * 100_f32 / 65536_f32,
        }
    }
}

fn serial_number_from_bytes(buf: [u8; 9]) -> u64 {
    (u64::from(buf[0]) << 40)
        | (u64::from(buf[1]) << 32)
        | (u64::from(buf[3]) << 24)
        | (u64::from(buf[4]) << 16)
        | (u64::from(buf[6]) << 8)
        | u64::from(buf[7])
}

fn encode_cmd_with_data(command: u16, data: u16) -> [u8; 5] {
    let c = command.to_be_bytes();
    let d = data.to_be_bytes();

    let mut buf = [0; 5];
    buf[0..2].copy_from_slice(&c);
    buf[2..4].copy_from_slice(&d);
    buf[4] = crc8::calculate(&d);
    buf
}

fn temp_offset_from_bytes(buf: [u8; 3]) -> f32 {
    let raw_offset = u16::from_be_bytes([buf[0], buf[1]]);
    raw_offset as f32 * 175.0 / 65536.0
}

fn temp_offset_to_u16(offset: f32) -> u16 {
    (offset * 65536.0 / 175.0) as i16 as u16
}

fn check_frc_correction<E>(frc_correction: u16) -> Result<u16, Error<E>> {
    if frc_correction == u16::MAX {
        return Err(Error::Internal);
    }
    match frc_correction.checked_sub(0x8000) {
        Some(concentration) => Ok(concentration),
        None => Err(Error::Internal),
    }
}

#[cfg(test)]
mod tests {
    use embedded_hal_mock::eh1 as hal;

    use self::hal::delay::NoopDelay as DelayMock;
    use self::hal::i2c::{Mock as I2cMock, Transaction};
    use super::*;

    /// Test the get_serial_number function
    #[test]
    fn test_get_serial_number() {
        // Arrange
        let (cmd, _, _) = Command::GetSerialNumber.as_tuple();
        let expectations = [
            Transaction::write(SCD4X_I2C_ADDRESS, cmd.to_be_bytes().to_vec()),
            Transaction::read(
                SCD4X_I2C_ADDRESS,
                vec![0xbe, 0xef, 0x92, 0xbe, 0xef, 0x92, 0xbe, 0xef, 0x92],
            ),
        ];
        let mock = I2cMock::new(&expectations);
        let mut sensor = Scd4x::new(mock, DelayMock);
        // Act
        let serial = sensor.serial_number().unwrap();
        // Assert
        assert_eq!(serial, 0xbeefbeefbeef);

        let mut mock = sensor.destroy();
        mock.done();
    }

    /// Test the measurement function
    #[test]
    fn test_measurement() {
        // Arrange
        let (cmd, _, _) = Command::ReadMeasurement.as_tuple();
        let expectations = [
            Transaction::write(SCD4X_I2C_ADDRESS, cmd.to_be_bytes().to_vec()),
            Transaction::read(
                SCD4X_I2C_ADDRESS,
                vec![0x03, 0xE8, 0xD4, 0x62, 0x03, 0x5E, 0x80, 0x00, 0xA2],
            ),
        ];
        let mock = I2cMock::new(&expectations);
        let mut sensor = Scd4x::new(mock, DelayMock);
        // Act
        let data = sensor.measurement().unwrap();
        // Assert
        assert_eq!(data.co2, 1000_u16);
        assert_eq!(data.temperature, 22.000198_f32);
        assert_eq!(data.humidity, 50_f32);

        let mut mock = sensor.destroy();
        mock.done();
    }
}<|MERGE_RESOLUTION|>--- conflicted
+++ resolved
@@ -65,24 +65,8 @@
 
     /// Read converted sensor data
     pub fn measurement(&mut self) -> Result<SensorData, Error<E>> {
-<<<<<<< HEAD
-        let mut buf = [0; 9];
-        self.delayed_read_cmd(Command::ReadMeasurement, &mut buf)?;
-
-        // buf[2], buf[5], buf[8] is CRC bytes and not used
-        let co2 = u16::from_be_bytes([buf[0], buf[1]]);
-        let temperature = u16::from_be_bytes([buf[3], buf[4]]);
-        let humidity = u16::from_be_bytes([buf[6], buf[7]]);
-
-        Ok(SensorData {
-            co2,
-            temperature: (temperature as f32 * 175_f32) / (u16::MAX as f32) - 45_f32,
-            humidity: (humidity as f32 * 100_f32) / (u16::MAX as f32),
-        })
-=======
         let raw = self.sensor_output()?;
         Ok(SensorData::from_raw(raw))
->>>>>>> 24e68b45
     }
 
     /// Get sensor temperature offset
@@ -90,22 +74,12 @@
         let mut buf = [0; 3];
         self.delayed_read_cmd(Command::GetTemperatureOffset, &mut buf)?;
 
-<<<<<<< HEAD
-        let raw_offset = u16::from_be_bytes([buf[0], buf[1]]);
-        let offset = (raw_offset as f32 * 175_f32) / (u16::MAX as f32);
-        Ok(offset)
-=======
         Ok(temp_offset_from_bytes(buf))
->>>>>>> 24e68b45
     }
 
     /// Set sensor temperature offset
     pub fn set_temperature_offset(&mut self, offset: f32) -> Result<(), Error<E>> {
-<<<<<<< HEAD
-        let t_offset = (((offset * (u16::MAX as f32)) / 175_f32) as i32) as u16;
-=======
         let t_offset = temp_offset_to_u16(offset);
->>>>>>> 24e68b45
         self.write_command_with_data(Command::SetTemperatureOffset, t_offset)?;
         Ok(())
     }
@@ -310,8 +284,8 @@
         } = raw;
         SensorData {
             co2,
-            temperature: temperature as f32 * 175_f32 / 65536_f32 - 45_f32,
-            humidity: humidity as f32 * 100_f32 / 65536_f32,
+            temperature: (temperature as f32 * 175_f32) / (u16::MAX as f32) - 45_f32,
+            humidity: (humidity as f32 * 100_f32) / (u16::MAX as f32),
         }
     }
 }
@@ -338,11 +312,11 @@
 
 fn temp_offset_from_bytes(buf: [u8; 3]) -> f32 {
     let raw_offset = u16::from_be_bytes([buf[0], buf[1]]);
-    raw_offset as f32 * 175.0 / 65536.0
+    (raw_offset as f32 * 175_f32) / (u16::MAX as f32)
 }
 
 fn temp_offset_to_u16(offset: f32) -> u16 {
-    (offset * 65536.0 / 175.0) as i16 as u16
+    (((offset * (u16::MAX as f32)) / 175_f32) as i32) as u16
 }
 
 fn check_frc_correction<E>(frc_correction: u16) -> Result<u16, Error<E>> {
