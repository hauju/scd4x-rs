[package]
name = "scd4x"
version = "0.2.3"
authors = ["Hauke Jung <hauke.jung@outlook.de>"]
documentation = "https://docs.rs/scd4x"
repository = "https://github.com/hauju/scd4x-rs.git"
license = "MIT OR Apache-2.0"
description = "Rust driver for the Sensirion SCD4x series. Carbon Dioxide / Temperature / Humidity sensors."
keywords = ["scd40", "scd41", "sensirion", "driver", "embedded-hal-driver"]
categories = ["embedded", "no-std"]
readme = "README.md"
edition = "2018"
default-run = "scd4x-util"

[features]
scd41 = []
<<<<<<< HEAD
util = ["structopt", "simplelog", "humantime", "linux-embedded-hal", "anyhow"]
default = ["util"]
=======
util = [ "structopt", "simplelog", "humantime", "linux-embedded-hal", "anyhow" ]
default = []
>>>>>>> b06c6931

[dependencies]
sensirion-i2c = "0.3.0"
embedded-hal = "1.0.0"

log = { version = "0.4.16", default_features = false }
defmt = { version = "0.3.0", optional = true }
anyhow = { version = "1.0.56", optional = true, default_features = false }

structopt = { version = "0.3.26", optional = true }
linux-embedded-hal = { version = "0.4.0", optional = true }
simplelog = { version = "0.12.0", optional = true }
humantime = { version = "2.1.0", optional = true }


[dev-dependencies]
linux-embedded-hal = "0.4.0"
embedded-hal-mock = "0.10.0"

[[bin]]
name = "scd4x-util"
path = "bin/main.rs"
required-features = ["util"]<|MERGE_RESOLUTION|>--- conflicted
+++ resolved
@@ -1,6 +1,6 @@
 [package]
 name = "scd4x"
-version = "0.2.3"
+version = "0.3.0"
 authors = ["Hauke Jung <hauke.jung@outlook.de>"]
 documentation = "https://docs.rs/scd4x"
 repository = "https://github.com/hauju/scd4x-rs.git"
@@ -14,13 +14,8 @@
 
 [features]
 scd41 = []
-<<<<<<< HEAD
-util = ["structopt", "simplelog", "humantime", "linux-embedded-hal", "anyhow"]
-default = ["util"]
-=======
 util = [ "structopt", "simplelog", "humantime", "linux-embedded-hal", "anyhow" ]
 default = []
->>>>>>> b06c6931
 
 [dependencies]
 sensirion-i2c = "0.3.0"
