--- conflicted
+++ resolved
@@ -86,10 +86,8 @@
             #[cfg(feature = "scd41")]
             Self::MeasureSingleShot => (0x219D, 5000, false),
             #[cfg(feature = "scd41")]
-<<<<<<< HEAD
-=======
             Self::MeasureSingleShotNonBlocking => (0x219D, 1, false),
->>>>>>> 63af3b80
+            #[cfg(feature = "scd41")]
             Self::MeasureSingleShotRhtOnly => (0x2196, 50, false),
             #[cfg(feature = "scd41")]
             Self::PowerDown => (0x36E0, 1, false),
